//! This crate provides a winit-based backend platform for imgui-rs.
//!
//! A backend platform handles window/input device events and manages their
//! state.
//!
//! # Using the library
//!
//! There are five things you need to do to use this library correctly:
//!
//! 1. Initialize a `WinitPlatform` instance
//! 2. Attach it to a winit `Window`
//! 3. Pass events to the platform (every frame)
//! 4. Call frame preparation callback (every frame)
//! 5. Call render preparation callback (every frame)
//!
//! ## Complete example (without a renderer)
//!
//! ```no_run
//! use imgui::Context;
//! use imgui_winit_support::{HiDpiMode, WinitPlatform};
//! use std::time::Instant;
//! use winit::event::{Event, WindowEvent};
//! use winit::event_loop::{ControlFlow, EventLoop};
//! use winit::window::Window;
//!
//! let mut event_loop = EventLoop::new();
//! let mut window = Window::new(&event_loop).unwrap();
//!
//! let mut imgui = Context::create();
//! // configure imgui-rs Context if necessary
//!
//! let mut platform = WinitPlatform::init(&mut imgui); // step 1
//! platform.attach_window(imgui.io_mut(), &window, HiDpiMode::Default); // step 2
//!
//! let mut last_frame = Instant::now();
//! let mut run = true;
//! event_loop.run(move |event, _, control_flow| {
//!     match event {
//!         Event::NewEvents(_) => {
//!             // other application-specific logic
//!             let now = Instant::now();
//!             imgui.io_mut().update_delta_time(now - last_frame);
//!             last_frame = now;
//!         },
//!         Event::MainEventsCleared => {
//!             // other application-specific logic
//!             platform.prepare_frame(imgui.io_mut(), &window) // step 4
//!                 .expect("Failed to prepare frame");
//!             window.request_redraw();
//!         }
//!         Event::RedrawRequested(_) => {
//!             let ui = imgui.frame();
//!             // application-specific rendering *under the UI*
//!
//!             // construct the UI
//!
//!             platform.prepare_render(&ui, &window); // step 5
//!             // render the UI with a renderer
//!             let draw_data = imgui.render();
//!             // renderer.render(..., draw_data).expect("UI rendering failed");
//!
//!             // application-specific rendering *over the UI*
//!         },
//!         Event::WindowEvent { event: WindowEvent::CloseRequested, .. } => {
//!             *control_flow = ControlFlow::Exit;
//!         }
//!         // other application-specific event handling
//!         event => {
//!             platform.handle_event(imgui.io_mut(), &window, &event); // step 3
//!             // other application-specific event handling
//!         }
//!     }
//! })
//! ```

use imgui::{self, BackendFlags, ConfigFlags, Context, Io, Key, Ui};
use std::cell::Cell;
use std::cmp::Ordering;
use winit::dpi::{LogicalPosition, LogicalSize};

use winit::{
    error::ExternalError,
    event::{
        DeviceEvent, ElementState, Event, KeyboardInput, MouseButton, MouseScrollDelta, TouchPhase,
        VirtualKeyCode, WindowEvent,
    },
    window::{CursorIcon as MouseCursor, Window},
};

/// State of a single mouse button. Used so that we can detect cases where mouse
/// press and release occur on the same frame (seems surprisingly frequent on
/// macOS now...)
#[derive(Debug, Clone, Default)]
struct Button {
    pressed_this_frame: Cell<bool>,
    state: Cell<bool>,
}

impl Button {
    // we can use this in an array initializer, unlike `Default::default()` or a
    // `const fn new()`.
    #[allow(clippy::declare_interior_mutable_const)]
    const INIT: Button = Self {
        pressed_this_frame: Cell::new(false),
        state: Cell::new(false),
    };
    fn set(&self, pressed: bool) {
        self.state.set(pressed);
        if pressed {
            self.pressed_this_frame.set(true);
        }
    }
    fn get(&self) -> bool {
        // If we got a press this frame, record it even if we got a release
        // too — this way we don't drop mouse clicks where the release comes
        // in on the same frame as the press. (This mirrors what Dear ImGUI
        // seems to do in the `imgui_impl_*`)
        self.pressed_this_frame.replace(false) || self.state.get()
    }
}

/// winit backend platform state
#[derive(Debug)]
pub struct WinitPlatform {
    hidpi_mode: ActiveHiDpiMode,
    hidpi_factor: f64,
    cursor_cache: Option<CursorSettings>,
    mouse_buttons: [Button; 5],
}

#[derive(Debug, Copy, Clone, Eq, PartialEq)]
struct CursorSettings {
    cursor: Option<imgui::MouseCursor>,
    draw_cursor: bool,
}

fn to_winit_cursor(cursor: imgui::MouseCursor) -> MouseCursor {
    match cursor {
        imgui::MouseCursor::Arrow => MouseCursor::Default,
        imgui::MouseCursor::TextInput => MouseCursor::Text,
        imgui::MouseCursor::ResizeAll => MouseCursor::Move,
        imgui::MouseCursor::ResizeNS => MouseCursor::NsResize,
        imgui::MouseCursor::ResizeEW => MouseCursor::EwResize,
        imgui::MouseCursor::ResizeNESW => MouseCursor::NeswResize,
        imgui::MouseCursor::ResizeNWSE => MouseCursor::NwseResize,
        imgui::MouseCursor::Hand => MouseCursor::Hand,
        imgui::MouseCursor::NotAllowed => MouseCursor::NotAllowed,
    }
}

impl CursorSettings {
    fn apply(&self, window: &Window) {
        match self.cursor {
            Some(mouse_cursor) if !self.draw_cursor => {
                window.set_cursor_visible(true);
                window.set_cursor_icon(to_winit_cursor(mouse_cursor));
            }
            _ => window.set_cursor_visible(false),
        }
    }
}

#[derive(Copy, Clone, Debug, PartialEq)]
enum ActiveHiDpiMode {
    Default,
    Rounded,
    Locked,
}

/// DPI factor handling mode.
///
/// Applications that use imgui-rs might want to customize the used DPI factor and not use
/// directly the value coming from winit.
///
/// **Note: if you use a mode other than default and the DPI factor is adjusted, winit and imgui-rs
/// will use different logical coordinates, so be careful if you pass around logical size or
/// position values.**
#[derive(Copy, Clone, Debug, PartialEq)]
pub enum HiDpiMode {
    /// The DPI factor from winit is used directly without adjustment
    Default,
    /// The DPI factor from winit is rounded to an integer value.
    ///
    /// This prevents the user interface from becoming blurry with non-integer scaling.
    Rounded,
    /// The DPI factor from winit is ignored, and the included value is used instead.
    ///
    /// This is useful if you want to force some DPI factor (e.g. 1.0) and not care about the value
    /// coming from winit.
    Locked(f64),
}

impl HiDpiMode {
    fn apply(&self, hidpi_factor: f64) -> (ActiveHiDpiMode, f64) {
        match *self {
            HiDpiMode::Default => (ActiveHiDpiMode::Default, hidpi_factor),
            HiDpiMode::Rounded => (ActiveHiDpiMode::Rounded, hidpi_factor.round()),
            HiDpiMode::Locked(value) => (ActiveHiDpiMode::Locked, value),
        }
    }
}

#[cfg(feature = "viewports")]
struct ViewportBackend {}

#[cfg(feature = "viewports")]
impl imgui::PlatformViewportBackend for ViewportBackend {
    fn create_window(&mut self, viewport: &mut imgui::Viewport) {
        viewport.platform_user_data = Box::into_raw(Box::new(ViewportState {
            create: true,
            set_show: false,
            set_pos: None,
            set_size: None,
            set_focus: false,
            set_title: None,
            pos: [0.0, 0.0],
            size: [0.0, 0.0],
            focus: false,
            minimized: false,
        })) as *mut _;
    }

    fn destroy_window(&mut self, viewport: &mut imgui::Viewport) {
        unsafe {
            Box::from_raw(viewport.platform_user_data as *mut ViewportState);
        }
        viewport.platform_user_data = std::ptr::null_mut();
    }

    fn show_window(&mut self, viewport: &mut imgui::Viewport) {
        let state = unsafe { &mut *(viewport.platform_user_data as *mut ViewportState) };
        state.set_show = true;
    }

    fn set_window_pos(&mut self, viewport: &mut imgui::Viewport, pos: [f32; 2]) {
        let state = unsafe { &mut *(viewport.platform_user_data as *mut ViewportState) };
        state.set_pos = Some(pos);
    }

    fn get_window_pos(&mut self, viewport: &mut imgui::Viewport) -> [f32; 2] {
        let state = unsafe { &mut *(viewport.platform_user_data as *mut ViewportState) };
        state.pos
    }

    fn set_window_size(&mut self, viewport: &mut imgui::Viewport, size: [f32; 2]) {
        let state = unsafe { &mut *(viewport.platform_user_data as *mut ViewportState) };
        state.set_size = Some(size);
    }

    fn get_window_size(&mut self, viewport: &mut imgui::Viewport) -> [f32; 2] {
        let state = unsafe { &mut *(viewport.platform_user_data as *mut ViewportState) };
        state.size
    }

    fn set_window_focus(&mut self, viewport: &mut imgui::Viewport) {
        let state = unsafe { &mut *(viewport.platform_user_data as *mut ViewportState) };
        state.set_focus = true;
    }

    fn get_window_focus(&mut self, viewport: &mut imgui::Viewport) -> bool {
        let state = unsafe { &mut *(viewport.platform_user_data as *mut ViewportState) };
        state.focus
    }

    fn get_window_minimized(&mut self, viewport: &mut imgui::Viewport) -> bool {
        let state = unsafe { &mut *(viewport.platform_user_data as *mut ViewportState) };
        state.minimized
    }

    fn set_window_title(&mut self, viewport: &mut imgui::Viewport, title: &str) {
        let state = unsafe { &mut *(viewport.platform_user_data as *mut ViewportState) };
        state.set_title = Some(title.to_string());
    }

    fn set_window_alpha(&mut self, _viewport: &mut imgui::Viewport, _alpha: f32) {}

    fn update_window(&mut self, _viewport: &mut imgui::Viewport) {}

    fn render_window(&mut self, _viewport: &mut imgui::Viewport) {}

    fn swap_buffers(&mut self, _viewport: &mut imgui::Viewport) {}

    fn create_vk_surface(
        &mut self,
        _viewport: &mut imgui::Viewport,
        _instance: u64,
        _out_surface: &mut u64,
    ) -> i32 {
        0
    }
}

#[cfg(feature = "viewports")]
struct ViewportState {
    create: bool,

    set_show: bool,
    set_pos: Option<[f32; 2]>,
    set_size: Option<[f32; 2]>,
    set_focus: bool,
    set_title: Option<String>,

    pos: [f32; 2],
    size: [f32; 2],
    focus: bool,
    minimized: bool,
}

#[cfg(feature = "viewports")]
pub trait WinitPlatformViewportStorage {
    fn create_window(&mut self, id: imgui::Id, flags: imgui::ViewportFlags);
    fn remove_windows(&mut self, filter: impl Fn(imgui::Id) -> bool);
    fn get_window(
        &mut self,
        id: winit::window::WindowId,
    ) -> Option<(imgui::Id, &winit::window::Window)>;

    fn for_each(&mut self, func: impl FnMut(imgui::Id, &winit::window::Window));
}

impl WinitPlatform {
    /// Initializes a winit platform instance and configures imgui.
    ///
    /// This function configures imgui-rs in the following ways:
    ///
    /// * backend flags are updated
    /// * keys are configured
    /// * platform name is set
    pub fn init(imgui: &mut Context) -> WinitPlatform {
        let io = imgui.io_mut();
        io.backend_flags.insert(BackendFlags::HAS_MOUSE_CURSORS);
        io.backend_flags.insert(BackendFlags::HAS_SET_MOUSE_POS);
        io[Key::Tab] = VirtualKeyCode::Tab as _;
        io[Key::LeftArrow] = VirtualKeyCode::Left as _;
        io[Key::RightArrow] = VirtualKeyCode::Right as _;
        io[Key::UpArrow] = VirtualKeyCode::Up as _;
        io[Key::DownArrow] = VirtualKeyCode::Down as _;
        io[Key::PageUp] = VirtualKeyCode::PageUp as _;
        io[Key::PageDown] = VirtualKeyCode::PageDown as _;
        io[Key::Home] = VirtualKeyCode::Home as _;
        io[Key::End] = VirtualKeyCode::End as _;
        io[Key::Insert] = VirtualKeyCode::Insert as _;
        io[Key::Delete] = VirtualKeyCode::Delete as _;
        io[Key::Backspace] = VirtualKeyCode::Back as _;
        io[Key::Space] = VirtualKeyCode::Space as _;
        io[Key::Enter] = VirtualKeyCode::Return as _;
        io[Key::Escape] = VirtualKeyCode::Escape as _;
        io[Key::KeyPadEnter] = VirtualKeyCode::NumpadEnter as _;
        io[Key::A] = VirtualKeyCode::A as _;
        io[Key::C] = VirtualKeyCode::C as _;
        io[Key::V] = VirtualKeyCode::V as _;
        io[Key::X] = VirtualKeyCode::X as _;
        io[Key::Y] = VirtualKeyCode::Y as _;
        io[Key::Z] = VirtualKeyCode::Z as _;
        imgui.set_platform_name(Some(format!(
            "imgui-winit-support {}",
            env!("CARGO_PKG_VERSION")
        )));
        WinitPlatform {
            hidpi_mode: ActiveHiDpiMode::Default,
            hidpi_factor: 1.0,
            cursor_cache: None,
            mouse_buttons: [Button::INIT; 5],
        }
    }

    #[cfg(feature = "viewports")]
    pub fn init_viewports<T>(
        imgui: &mut Context,
        main_window: &winit::window::Window,
        event_loop: &winit::event_loop::EventLoop<T>,
    ) {
        let io = imgui.io_mut();

        io.backend_flags
            .insert(BackendFlags::PLATFORM_HAS_VIEWPORTS);

        imgui.set_platform_backend(ViewportBackend {});

        let mut monitors = Vec::new();
        for monitor in event_loop.available_monitors() {
            monitors.push(imgui::PlatformMonitor {
                main_pos: [monitor.position().x as f32, monitor.position().y as f32],
                main_size: [monitor.size().width as f32, monitor.size().height as f32],
                work_pos: [monitor.position().x as f32, monitor.position().y as f32],
                work_size: [monitor.size().width as f32, monitor.size().height as f32],
                dpi_scale: 1.0,
            });
        }
        imgui
            .platform_io_mut()
            .monitors
            .replace_from_slice(&monitors);

        let pos = main_window.inner_position().unwrap();
        let pos = [pos.x as f32, pos.y as f32];
        let size = main_window.inner_size();
        let size = [size.width as f32, size.height as f32];

        let main_viewport = imgui.main_viewport_mut();
        main_viewport.platform_user_data = Box::into_raw(Box::new(ViewportState {
            create: false,
            set_show: false,
            set_pos: None,
            set_size: None,
            set_focus: false,
            set_title: None,
            pos,
            size,
            focus: true,
            minimized: false,
        })) as *mut _;
    }

    #[cfg(feature = "viewports")]
    pub fn update_viewports(
        &mut self,
        imgui: &mut Context,
        storage: &mut impl WinitPlatformViewportStorage,
    ) {
        // remove destroyed windows
        storage.remove_windows(|id| !imgui.viewports().any(|vp| vp.id == id));

        // handle new viewports
        for viewport in imgui.viewports_mut() {
            let state = unsafe { &mut *(viewport.platform_user_data as *mut ViewportState) };

            if state.create {
                storage.create_window(viewport.id, viewport.flags);
                state.create = false;
            }
        }

        // handle other viewport events
        storage.for_each(|id, wnd| {
            let viewport = imgui.viewport_by_id_mut(id).unwrap();
            let state = unsafe { &mut *(viewport.platform_user_data as *mut ViewportState) };

            if let Some(pos) = &state.set_pos {
                let wnd_pos = wnd.outer_position().unwrap();
                let inner_pos = wnd.inner_position().unwrap();
                let decoration_size = [inner_pos.x - wnd_pos.x, inner_pos.y - wnd_pos.y];

                wnd.set_outer_position(winit::dpi::LogicalPosition::new(
                    pos[0] - decoration_size[0] as f32,
                    pos[1] - decoration_size[1] as f32,
                ));
                state.set_pos = None;
            }
            if let Some(size) = &state.set_size {
                wnd.set_inner_size(winit::dpi::LogicalSize::new(size[0], size[1]));
                state.set_size = None;
            }
            if state.set_show {
                wnd.set_visible(true);
                state.set_show = false;
            }
            if state.set_focus {
                wnd.focus_window();
                state.set_focus = false;
            }
            if let Some(title) = &state.set_title {
                wnd.set_title(title);
                state.set_title = None;
            }
        });
    }

    /// Attaches the platform instance to a winit window.
    ///
    /// This function configures imgui-rs in the following ways:
    ///
    /// * framebuffer scale (= DPI factor) is set
    /// * display size is set
    pub fn attach_window(&mut self, io: &mut Io, window: &Window, hidpi_mode: HiDpiMode) {
        let (hidpi_mode, hidpi_factor) = hidpi_mode.apply(window.scale_factor());
        self.hidpi_mode = hidpi_mode;
        self.hidpi_factor = hidpi_factor;
        io.display_framebuffer_scale = [hidpi_factor as f32, hidpi_factor as f32];
        let logical_size = window.inner_size().to_logical(hidpi_factor);
        let logical_size = self.scale_size_from_winit(window, logical_size);
        io.display_size = [logical_size.width as f32, logical_size.height as f32];
    }
    /// Returns the current DPI factor.
    ///
    /// The value might not be the same as the winit DPI factor (depends on the used DPI mode)
    pub fn hidpi_factor(&self) -> f64 {
        self.hidpi_factor
    }
    /// Scales a logical size coming from winit using the current DPI mode.
    ///
    /// This utility function is useful if you are using a DPI mode other than default, and want
    /// your application to use the same logical coordinates as imgui-rs.
    pub fn scale_size_from_winit(
        &self,
        window: &Window,
        logical_size: LogicalSize<f64>,
    ) -> LogicalSize<f64> {
        match self.hidpi_mode {
            ActiveHiDpiMode::Default => logical_size,
            _ => logical_size
                .to_physical::<f64>(window.scale_factor())
                .to_logical(self.hidpi_factor),
        }
    }
    /// Scales a logical position coming from winit using the current DPI mode.
    ///
    /// This utility function is useful if you are using a DPI mode other than default, and want
    /// your application to use the same logical coordinates as imgui-rs.
    pub fn scale_pos_from_winit(
        &self,
        window: &Window,
        logical_pos: LogicalPosition<f64>,
    ) -> LogicalPosition<f64> {
        match self.hidpi_mode {
            ActiveHiDpiMode::Default => logical_pos,
            _ => logical_pos
                .to_physical::<f64>(window.scale_factor())
                .to_logical(self.hidpi_factor),
        }
    }
    /// Scales a logical position for winit using the current DPI mode.
    ///
    /// This utility function is useful if you are using a DPI mode other than default, and want
    /// your application to use the same logical coordinates as imgui-rs.
    pub fn scale_pos_for_winit(
        &self,
        window: &Window,
        logical_pos: LogicalPosition<f64>,
    ) -> LogicalPosition<f64> {
        match self.hidpi_mode {
            ActiveHiDpiMode::Default => logical_pos,
            _ => logical_pos
                .to_physical::<f64>(self.hidpi_factor)
                .to_logical(window.scale_factor()),
        }
    }
    /// Handles a winit event.
    ///
    /// This function performs the following actions (depends on the event):
    ///
    /// * window size / dpi factor changes are applied
    /// * keyboard state is updated
    /// * mouse state is updated
    pub fn handle_event<T>(&mut self, io: &mut Io, window: &Window, event: &Event<T>) {
        match *event {
            Event::WindowEvent {
                window_id,
                ref event,
            } if window_id == window.id() => {
                // We need to track modifiers separately because some system like macOS, will
                // not reliably send modifier states during certain events like ScreenCapture.
                // Gotta let the people show off their pretty imgui widgets!
                if let WindowEvent::ModifiersChanged(modifiers) = event {
                    io.key_shift = modifiers.shift();
                    io.key_ctrl = modifiers.ctrl();
                    io.key_alt = modifiers.alt();
                    io.key_super = modifiers.logo();
                }

                self.handle_window_event(io, window, event);
            }
            // Track key release events outside our window. If we don't do this,
            // we might never see the release event if some other window gets focus.
            Event::DeviceEvent {
                event:
                    DeviceEvent::Key(KeyboardInput {
                        state: ElementState::Released,
                        virtual_keycode: Some(key),
                        ..
                    }),
                ..
            } => {
                io.keys_down[key as usize] = false;
            }
            _ => (),
        }
    }
<<<<<<< HEAD
=======
    #[cfg(feature = "viewports")]
    pub fn handle_viewport_event<T>(
        &mut self,
        imgui: &mut imgui::Context,
        main_window: &Window,
        storage: &mut impl WinitPlatformViewportStorage,
        event: &Event<T>,
    ) {
        if !imgui
            .io()
            .backend_flags
            .contains(BackendFlags::PLATFORM_HAS_VIEWPORTS | BackendFlags::RENDERER_HAS_VIEWPORTS)
            || !imgui
                .io()
                .config_flags
                .contains(ConfigFlags::VIEWPORTS_ENABLE)
        {
            return;
        }

        if let Event::WindowEvent {
            window_id,
            ref event,
        } = *event
        {
            let (viewport, window) = if window_id == main_window.id() {
                (imgui.main_viewport_mut(), main_window)
            } else if let Some((viewport_id, window)) = storage.get_window(window_id) {
                if let Some(viewport) = imgui.viewport_by_id_mut(viewport_id) {
                    (viewport, window)
                } else {
                    return;
                }
            } else {
                return;
            };

            let state = unsafe { &mut *(viewport.platform_user_data as *mut ViewportState) };

            match *event {
                WindowEvent::Resized(new_size) => {
                    state.size = [new_size.width as f32, new_size.height as f32];
                    if new_size.width == 0 || new_size.height == 0 {
                        state.minimized = true;
                    } else {
                        state.minimized = false;
                    }
                }
                WindowEvent::Moved(_new_pos) => {
                    let pos = window.inner_position().unwrap();
                    state.pos = [pos.x as f32, pos.y as f32];
                }
                WindowEvent::CloseRequested => {
                    viewport.platform_request_close = true;
                }
                WindowEvent::Focused(focus) => {
                    state.focus = focus;
                }
                WindowEvent::CursorMoved { position, .. } => {
                    let wnd_pos = window.inner_position().unwrap();
                    let pos = [
                        wnd_pos.x as f32 + position.x as f32,
                        wnd_pos.y as f32 + position.y as f32,
                    ];
                    imgui.io_mut().mouse_pos = pos;
                }
                WindowEvent::KeyboardInput {
                    input:
                        KeyboardInput {
                            virtual_keycode: Some(key),
                            state,
                            ..
                        },
                    ..
                } if window_id != main_window.id() => {
                    let io = imgui.io_mut();

                    let pressed = state == ElementState::Pressed;
                    io.keys_down[key as usize] = pressed;

                    // This is a bit redundant here, but we'll leave it in. The OS occasionally
                    // fails to send modifiers keys, but it doesn't seem to send false-positives,
                    // so double checking isn't terrible in case some system *doesn't* send
                    // device events sometimes.
                    match key {
                        VirtualKeyCode::LShift | VirtualKeyCode::RShift => io.key_shift = pressed,
                        VirtualKeyCode::LControl | VirtualKeyCode::RControl => {
                            io.key_ctrl = pressed
                        }
                        VirtualKeyCode::LAlt | VirtualKeyCode::RAlt => io.key_alt = pressed,
                        VirtualKeyCode::LWin | VirtualKeyCode::RWin => io.key_super = pressed,
                        _ => (),
                    }
                }
                WindowEvent::ReceivedCharacter(ch) if window_id != main_window.id() => {
                    let io = imgui.io_mut();

                    // Exclude the backspace key ('\u{7f}'). Otherwise we will insert this char and then
                    // delete it.
                    if ch != '\u{7f}' {
                        io.add_input_character(ch)
                    }
                }
                WindowEvent::MouseWheel {
                    delta,
                    phase: TouchPhase::Moved,
                    ..
                } if window_id != main_window.id() => match delta {
                    MouseScrollDelta::LineDelta(h, v) => {
                        let io = imgui.io_mut();
                        io.mouse_wheel_h = h;
                        io.mouse_wheel = v;
                    }
                    MouseScrollDelta::PixelDelta(pos) => {
                        let io = imgui.io_mut();
                        let pos = pos.to_logical::<f64>(self.hidpi_factor);
                        match pos.x.partial_cmp(&0.0) {
                            Some(Ordering::Greater) => io.mouse_wheel_h += 1.0,
                            Some(Ordering::Less) => io.mouse_wheel_h -= 1.0,
                            _ => (),
                        }
                        match pos.y.partial_cmp(&0.0) {
                            Some(Ordering::Greater) => io.mouse_wheel += 1.0,
                            Some(Ordering::Less) => io.mouse_wheel -= 1.0,
                            _ => (),
                        }
                    }
                },
                WindowEvent::MouseInput { state, button, .. } if window_id != main_window.id() => {
                    let pressed = state == ElementState::Pressed;
                    match button {
                        MouseButton::Left => self.mouse_buttons[0].set(pressed),
                        MouseButton::Right => self.mouse_buttons[1].set(pressed),
                        MouseButton::Middle => self.mouse_buttons[2].set(pressed),
                        MouseButton::Other(idx @ 0..=4) => {
                            self.mouse_buttons[idx as usize].set(pressed)
                        }
                        _ => (),
                    }
                }
                _ => {}
            }
        }
    }

    #[cfg(all(
        not(any(
            feature = "winit-26",
            feature = "winit-25",
            feature = "winit-24",
            feature = "winit-23",
            feature = "winit-22",
            feature = "winit-20"
        )),
        feature = "winit-19",
    ))]
    fn handle_window_event(&mut self, io: &mut Io, window: &Window, event: &WindowEvent) {
        match *event {
            WindowEvent::Resized(logical_size) => {
                let logical_size = self.scale_size_from_winit(window, logical_size);
                io.display_size = [logical_size.width as f32, logical_size.height as f32];
            }
            WindowEvent::HiDpiFactorChanged(scale) => {
                let hidpi_factor = match self.hidpi_mode {
                    ActiveHiDpiMode::Default => scale,
                    ActiveHiDpiMode::Rounded => scale.round(),
                    _ => return,
                };
                // Mouse position needs to be changed while we still have both the old and the new
                // values
                if io.mouse_pos[0].is_finite() && io.mouse_pos[1].is_finite() {
                    io.mouse_pos = [
                        io.mouse_pos[0] * (hidpi_factor / self.hidpi_factor) as f32,
                        io.mouse_pos[1] * (hidpi_factor / self.hidpi_factor) as f32,
                    ];
                }
                self.hidpi_factor = hidpi_factor;
                io.display_framebuffer_scale = [hidpi_factor as f32, hidpi_factor as f32];
                // Window size might change too if we are using DPI rounding
                if let Some(logical_size) = window.get_inner_size() {
                    let logical_size = self.scale_size_from_winit(window, logical_size);
                    io.display_size = [logical_size.width as f32, logical_size.height as f32];
                }
            }
            WindowEvent::KeyboardInput {
                input:
                    KeyboardInput {
                        virtual_keycode: Some(key),
                        state,
                        ..
                    },
                ..
            } => {
                io.keys_down[key as usize] = state == ElementState::Pressed;
            }
            WindowEvent::ReceivedCharacter(ch) => {
                // Exclude the backspace key ('\u{7f}'). Otherwise we will insert this char and then
                // delete it.
                if ch != '\u{7f}' {
                    io.add_input_character(ch)
                }
            }
            WindowEvent::CursorMoved { position, .. } => {
                let position = self.scale_pos_from_winit(window, position);
                io.mouse_pos = [position.x as f32, position.y as f32];
            }
            WindowEvent::MouseWheel {
                delta,
                phase: TouchPhase::Moved,
                ..
            } => match delta {
                MouseScrollDelta::LineDelta(h, v) => {
                    io.mouse_wheel_h = h;
                    io.mouse_wheel = v;
                }
                MouseScrollDelta::PixelDelta(pos) => {
                    match pos.x.partial_cmp(&0.0) {
                        Some(Ordering::Greater) => io.mouse_wheel_h += 1.0,
                        Some(Ordering::Less) => io.mouse_wheel_h -= 1.0,
                        _ => (),
                    }
                    match pos.y.partial_cmp(&0.0) {
                        Some(Ordering::Greater) => io.mouse_wheel += 1.0,
                        Some(Ordering::Less) => io.mouse_wheel -= 1.0,
                        _ => (),
                    }
                }
            },
            WindowEvent::MouseInput { state, button, .. } => {
                let pressed = state == ElementState::Pressed;
                match button {
                    MouseButton::Left => self.mouse_buttons[0].set(pressed),
                    MouseButton::Right => self.mouse_buttons[1].set(pressed),
                    MouseButton::Middle => self.mouse_buttons[2].set(pressed),
                    MouseButton::Other(idx @ 0..=4) => {
                        self.mouse_buttons[idx as usize].set(pressed)
                    }
                    _ => (),
                }
            }
            _ => (),
        }
    }
    #[cfg(all(
        not(any(
            feature = "winit-23",
            feature = "winit-24",
            feature = "winit-25",
            feature = "winit-26"
        )),
        any(feature = "winit-20", feature = "winit-22")
    ))]
>>>>>>> 57230dc8
    fn handle_window_event(&mut self, io: &mut Io, window: &Window, event: &WindowEvent) {
        match *event {
            WindowEvent::Resized(physical_size) => {
                let logical_size = physical_size.to_logical(window.scale_factor());
                let logical_size = self.scale_size_from_winit(window, logical_size);
                io.display_size = [logical_size.width as f32, logical_size.height as f32];
            }
            WindowEvent::ScaleFactorChanged { scale_factor, .. } => {
                let hidpi_factor = match self.hidpi_mode {
                    ActiveHiDpiMode::Default => scale_factor,
                    ActiveHiDpiMode::Rounded => scale_factor.round(),
                    _ => return,
                };
                // Mouse position needs to be changed while we still have both the old and the new
                // values
                if io.mouse_pos[0].is_finite() && io.mouse_pos[1].is_finite() {
                    io.mouse_pos = [
                        io.mouse_pos[0] * (hidpi_factor / self.hidpi_factor) as f32,
                        io.mouse_pos[1] * (hidpi_factor / self.hidpi_factor) as f32,
                    ];
                }
                self.hidpi_factor = hidpi_factor;
                io.display_framebuffer_scale = [hidpi_factor as f32, hidpi_factor as f32];
                // Window size might change too if we are using DPI rounding
                let logical_size = window.inner_size().to_logical(scale_factor);
                let logical_size = self.scale_size_from_winit(window, logical_size);
                io.display_size = [logical_size.width as f32, logical_size.height as f32];
            }
            WindowEvent::KeyboardInput {
                input:
                    KeyboardInput {
                        virtual_keycode: Some(key),
                        state,
                        ..
                    },
                ..
            } => {
                let pressed = state == ElementState::Pressed;
                io.keys_down[key as usize] = pressed;

                // This is a bit redundant here, but we'll leave it in. The OS occasionally
                // fails to send modifiers keys, but it doesn't seem to send false-positives,
                // so double checking isn't terrible in case some system *doesn't* send
                // device events sometimes.
                match key {
                    VirtualKeyCode::LShift | VirtualKeyCode::RShift => io.key_shift = pressed,
                    VirtualKeyCode::LControl | VirtualKeyCode::RControl => io.key_ctrl = pressed,
                    VirtualKeyCode::LAlt | VirtualKeyCode::RAlt => io.key_alt = pressed,
                    VirtualKeyCode::LWin | VirtualKeyCode::RWin => io.key_super = pressed,
                    _ => (),
                }
            }
            WindowEvent::ReceivedCharacter(ch) => {
                // Exclude the backspace key ('\u{7f}'). Otherwise we will insert this char and then
                // delete it.
                if ch != '\u{7f}' {
                    io.add_input_character(ch)
                }
            }
            WindowEvent::CursorMoved { position, .. } => {
                let position = position.to_logical(window.scale_factor());
                let position = self.scale_pos_from_winit(window, position);
                io.mouse_pos = [position.x as f32, position.y as f32];
            }
            WindowEvent::MouseWheel {
                delta,
                phase: TouchPhase::Moved,
                ..
            } => match delta {
                MouseScrollDelta::LineDelta(h, v) => {
                    io.mouse_wheel_h = h;
                    io.mouse_wheel = v;
                }
                MouseScrollDelta::PixelDelta(pos) => {
                    let pos = pos.to_logical::<f64>(self.hidpi_factor);
                    match pos.x.partial_cmp(&0.0) {
                        Some(Ordering::Greater) => io.mouse_wheel_h += 1.0,
                        Some(Ordering::Less) => io.mouse_wheel_h -= 1.0,
                        _ => (),
                    }
                    match pos.y.partial_cmp(&0.0) {
                        Some(Ordering::Greater) => io.mouse_wheel += 1.0,
                        Some(Ordering::Less) => io.mouse_wheel -= 1.0,
                        _ => (),
                    }
                }
            },
            WindowEvent::MouseInput { state, button, .. } => {
                let pressed = state == ElementState::Pressed;
                match button {
                    MouseButton::Left => self.mouse_buttons[0].set(pressed),
                    MouseButton::Right => self.mouse_buttons[1].set(pressed),
                    MouseButton::Middle => self.mouse_buttons[2].set(pressed),
                    MouseButton::Other(idx @ 0..=4) => {
                        self.mouse_buttons[idx as usize].set(pressed)
                    }
                    _ => (),
                }
            }
            WindowEvent::Focused(newly_focused) => {
                if !newly_focused {
                    // Set focus-lost to avoid stuck keys (like 'alt'
                    // when alt-tabbing)
                    io.app_focus_lost = true;
                }
            }
            _ => (),
        }
    }
    /// Frame preparation callback.
    ///
    /// Call this before calling the imgui-rs context `frame` function.
    /// This function performs the following actions:
    ///
    /// * mouse cursor is repositioned (if requested by imgui-rs)
    pub fn prepare_frame(&self, io: &mut Io, window: &Window) -> Result<(), ExternalError> {
        self.copy_mouse_to_io(&mut io.mouse_down);
        if io.want_set_mouse_pos {
            let logical_pos = self.scale_pos_for_winit(
                window,
                LogicalPosition::new(f64::from(io.mouse_pos[0]), f64::from(io.mouse_pos[1])),
            );
            window.set_cursor_position(logical_pos)
        } else {
            Ok(())
        }
    }

    fn copy_mouse_to_io(&self, io_mouse_down: &mut [bool]) {
        for (io_down, button) in io_mouse_down.iter_mut().zip(&self.mouse_buttons) {
            *io_down = button.get();
        }
    }

    /// Render preparation callback.
    ///
    /// Call this before calling the imgui-rs UI `render_with`/`render` function.
    /// This function performs the following actions:
    ///
    /// * mouse cursor is changed and/or hidden (if requested by imgui-rs)
    pub fn prepare_render(&mut self, ui: &Ui, window: &Window) {
        let io = ui.io();
        if !io
            .config_flags
            .contains(ConfigFlags::NO_MOUSE_CURSOR_CHANGE)
        {
            let cursor = CursorSettings {
                cursor: ui.mouse_cursor(),
                draw_cursor: io.mouse_draw_cursor,
            };
            if self.cursor_cache != Some(cursor) {
                cursor.apply(window);
                self.cursor_cache = Some(cursor);
            }
        }
    }
}<|MERGE_RESOLUTION|>--- conflicted
+++ resolved
@@ -576,8 +576,6 @@
             _ => (),
         }
     }
-<<<<<<< HEAD
-=======
     #[cfg(feature = "viewports")]
     pub fn handle_viewport_event<T>(
         &mut self,
@@ -830,7 +828,114 @@
         )),
         any(feature = "winit-20", feature = "winit-22")
     ))]
->>>>>>> 57230dc8
+    fn handle_window_event(&mut self, io: &mut Io, window: &Window, event: &WindowEvent) {
+        match *event {
+            WindowEvent::Resized(physical_size) => {
+                let logical_size = physical_size.to_logical(window.scale_factor());
+                let logical_size = self.scale_size_from_winit(window, logical_size);
+                io.display_size = [logical_size.width as f32, logical_size.height as f32];
+            }
+            WindowEvent::ScaleFactorChanged { scale_factor, .. } => {
+                let hidpi_factor = match self.hidpi_mode {
+                    ActiveHiDpiMode::Default => scale_factor,
+                    ActiveHiDpiMode::Rounded => scale_factor.round(),
+                    _ => return,
+                };
+                // Mouse position needs to be changed while we still have both the old and the new
+                // values
+                if io.mouse_pos[0].is_finite() && io.mouse_pos[1].is_finite() {
+                    io.mouse_pos = [
+                        io.mouse_pos[0] * (hidpi_factor / self.hidpi_factor) as f32,
+                        io.mouse_pos[1] * (hidpi_factor / self.hidpi_factor) as f32,
+                    ];
+                }
+                self.hidpi_factor = hidpi_factor;
+                io.display_framebuffer_scale = [hidpi_factor as f32, hidpi_factor as f32];
+                // Window size might change too if we are using DPI rounding
+                let logical_size = window.inner_size().to_logical(scale_factor);
+                let logical_size = self.scale_size_from_winit(window, logical_size);
+                io.display_size = [logical_size.width as f32, logical_size.height as f32];
+            }
+            WindowEvent::KeyboardInput {
+                input:
+                    KeyboardInput {
+                        virtual_keycode: Some(key),
+                        state,
+                        ..
+                    },
+                ..
+            } => {
+                let pressed = state == ElementState::Pressed;
+                io.keys_down[key as usize] = pressed;
+
+                // This is a bit redundant here, but we'll leave it in. The OS occasionally
+                // fails to send modifiers keys, but it doesn't seem to send false-positives,
+                // so double checking isn't terrible in case some system *doesn't* send
+                // device events sometimes.
+                match key {
+                    VirtualKeyCode::LShift | VirtualKeyCode::RShift => io.key_shift = pressed,
+                    VirtualKeyCode::LControl | VirtualKeyCode::RControl => io.key_ctrl = pressed,
+                    VirtualKeyCode::LAlt | VirtualKeyCode::RAlt => io.key_alt = pressed,
+                    VirtualKeyCode::LWin | VirtualKeyCode::RWin => io.key_super = pressed,
+                    _ => (),
+                }
+            }
+            WindowEvent::ReceivedCharacter(ch) => {
+                // Exclude the backspace key ('\u{7f}'). Otherwise we will insert this char and then
+                // delete it.
+                if ch != '\u{7f}' {
+                    io.add_input_character(ch)
+                }
+            }
+            WindowEvent::CursorMoved { position, .. } => {
+                let position = position.to_logical(window.scale_factor());
+                let position = self.scale_pos_from_winit(window, position);
+                io.mouse_pos = [position.x as f32, position.y as f32];
+            }
+            WindowEvent::MouseWheel {
+                delta,
+                phase: TouchPhase::Moved,
+                ..
+            } => match delta {
+                MouseScrollDelta::LineDelta(h, v) => {
+                    io.mouse_wheel_h = h;
+                    io.mouse_wheel = v;
+                }
+                MouseScrollDelta::PixelDelta(pos) => {
+                    match pos.x.partial_cmp(&0.0) {
+                        Some(Ordering::Greater) => io.mouse_wheel_h += 1.0,
+                        Some(Ordering::Less) => io.mouse_wheel_h -= 1.0,
+                        _ => (),
+                    }
+                    match pos.y.partial_cmp(&0.0) {
+                        Some(Ordering::Greater) => io.mouse_wheel += 1.0,
+                        Some(Ordering::Less) => io.mouse_wheel -= 1.0,
+                        _ => (),
+                    }
+                }
+            },
+            WindowEvent::MouseInput { state, button, .. } => {
+                let pressed = state == ElementState::Pressed;
+                match button {
+                    MouseButton::Left => self.mouse_buttons[0].set(pressed),
+                    MouseButton::Right => self.mouse_buttons[1].set(pressed),
+                    MouseButton::Middle => self.mouse_buttons[2].set(pressed),
+                    MouseButton::Other(idx @ 0..=4) => {
+                        self.mouse_buttons[idx as usize].set(pressed)
+                    }
+                    _ => (),
+                }
+            }
+            _ => (),
+        }
+    }
+
+    #[cfg(any(
+        feature = "winit-23",
+        feature = "winit-24",
+        feature = "winit-25",
+        feature = "winit-26"
+    ))]
     fn handle_window_event(&mut self, io: &mut Io, window: &Window, event: &WindowEvent) {
         match *event {
             WindowEvent::Resized(physical_size) => {
