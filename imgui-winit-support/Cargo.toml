--- conflicted
+++ resolved
@@ -11,9 +11,6 @@
 
 [dependencies]
 imgui = { version = "0.8.1-alpha.0", path = "../imgui" }
-<<<<<<< HEAD
-winit = { version = "0.26.0", default-features = false }
-=======
 winit-19 = { version = ">= 0.16, < 0.20", package = "winit", optional = true }
 winit-20 = { version = ">= 0.20, < 0.22", package = "winit", optional = true }
 winit-22 = { version = "0.22", package = "winit", optional = true }
@@ -32,5 +29,4 @@
 # explicitly disabled (and `default-features = false` won't do it). To avoid
 # problems from this we don't expose this in the public API in any way, keeping
 # things additive.
-no-warn-on-multiple = []
->>>>>>> 57230dc8
+no-warn-on-multiple = []